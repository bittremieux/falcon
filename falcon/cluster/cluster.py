--- conflicted
+++ resolved
@@ -108,77 +108,11 @@
     )
     with tempfile.NamedTemporaryFile(suffix=".npy") as cluster_file:
         cluster_filename = cluster_file.name
-<<<<<<< HEAD
-    cluster_labels = np.lib.format.open_memmap(
-        cluster_filename, mode="w+", dtype=np.int32, shape=(data.shape[0],)
-    )
-    cluster_labels.fill(-1)
-    max_label, rep_spectra = 0, []
-    with tqdm(
-        total=len(data), desc="Clustering", unit="spectra", smoothing=0
-    ) as pbar:
-        idx = data["index"].values
-        mz = data["precursor_mz"].values
-        rt = data["retention_time"].values
-        splits = _get_precursor_mz_splits(
-            mz, precursor_tol_mass, precursor_tol_mode, 2**15
-        )
-        spec_tuples = data.apply(
-            similarity.df_row_to_spectrum_tuple, axis=1
-        ).tolist()
-        del data
-        # Per-split cluster labels.
-        for interval_rep_spectra in joblib.Parallel(
-            n_jobs=-1, backend="threading"
-        )(
-            joblib.delayed(_cluster_interval)(
-                spec_tuples,
-                idx,
-                mz,
-                rt,
-                cluster_labels,
-                splits[i],
-                splits[i + 1],
-                linkage,
-                distance_threshold,
-                min_matches,
-                precursor_tol_mass,
-                precursor_tol_mode,
-                rt_tol,
-                fragment_tol,
-                consensus_method,
-                min_mz,
-                max_mz,
-                bin_size,
-                n_min,
-                n_max,
-                pbar,
-            )
-            for i in range(len(splits) - 1)
-        ):
-            if interval_rep_spectra is not None:
-                rep_spectra.extend(interval_rep_spectra)
-        max_label = _assign_global_cluster_labels(
-            cluster_labels, idx, splits, max_label
-        )
-    cluster_labels.flush()
-    noise_mask = cluster_labels == -1
-    n_clusters, n_noise = np.amax(cluster_labels) + 1, noise_mask.sum()
-    logger.info(
-        "%d spectra grouped in %d clusters, %d spectra remain as singletons",
-        (cluster_labels != -1).sum(),
-        n_clusters,
-        n_noise,
-    )
-    # Reassign noise points to singleton clusters.
-    cluster_labels[noise_mask] = np.arange(n_clusters, n_clusters + n_noise)
-    return cluster_labels, rep_spectra
-=======
         cluster_labels = np.lib.format.open_memmap(
             cluster_filename, mode="w+", dtype=np.int32, shape=(data.shape[0],)
         )
         cluster_labels.fill(-1)
-        max_label, medoids = 0, []
+        max_label, rep_spectra = 0, []
         with tqdm(
             total=len(data), desc="Clustering", unit="spectra", smoothing=0
         ) as pbar:
@@ -193,7 +127,7 @@
             ).tolist()
             del data
             # Per-split cluster labels.
-            for interval_medoids in joblib.Parallel(
+            for interval_rep_spectra in joblib.Parallel(
                 n_jobs=-1, backend="threading"
             )(
                 joblib.delayed(_cluster_interval)(
@@ -211,17 +145,22 @@
                     precursor_tol_mode,
                     rt_tol,
                     fragment_tol,
+                    consensus_method,
+                    min_mz,
+                    max_mz,
+                    bin_size,
+                    n_min,
+                    n_max,
                     pbar,
                 )
                 for i in range(len(splits) - 1)
             ):
-                if interval_medoids is not None:
-                    medoids.append(interval_medoids)
+                if interval_rep_spectra is not None:
+                    rep_spectra.extend(interval_rep_spectra)
             max_label = _assign_global_cluster_labels(
                 cluster_labels, idx, splits, max_label
             )
         cluster_labels.flush()
-        medoids = np.hstack(medoids)
         noise_mask = cluster_labels == -1
         n_clusters, n_noise = np.amax(cluster_labels) + 1, noise_mask.sum()
         logger.info(
@@ -234,8 +173,7 @@
         cluster_labels[noise_mask] = np.arange(
             n_clusters, n_clusters + n_noise
         )
-        return cluster_labels, medoids
->>>>>>> 28121d67
+        return cluster_labels, rep_spectra
 
 
 @nb.njit
