--- conflicted
+++ resolved
@@ -117,7 +117,6 @@
             "(default: %(default)s). Typically 6 for metabolomics data.",
         )
         self._parser.add_argument(
-<<<<<<< HEAD
             "--consensus_method",
             type=str,
             default="medoid",
@@ -137,12 +136,10 @@
             default=1.5,
             help="Number of standard deviations above the median for outlier rejection "
             "(default: %(default)s). Only used when consensus_method='average'.",
-=======
             "--batch_size",
             type=int,
             default=2**15,
             help="Batch size for clustering (default: %(default)s).",
->>>>>>> bd53fe59
         )
 
         # PREPROCESSING
