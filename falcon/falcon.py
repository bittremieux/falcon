--- conflicted
+++ resolved
@@ -61,13 +61,10 @@
     logger.debug("linkage = %s", config.linkage)
     logger.debug("distance_threshold = %.3f", config.distance_threshold)
     logger.debug("min_matched_peaks = %d", config.min_matched_peaks)
-<<<<<<< HEAD
     logger.debug("consensus_method = %s", config.consensus_method)
     logger.debug("n_min = %.2f", config.n_min)
     logger.debug("n_max = %.2f", config.n_max)
-=======
     logger.debug("batch_size = %d", config.batch_size)
->>>>>>> bd53fe59
     logger.debug("min_peaks = %d", config.min_peaks)
     logger.debug("min_mz_range = %.2f", config.min_mz_range)
     logger.debug("min_mz = %.2f", config.min_mz)
@@ -202,16 +199,13 @@
             config.precursor_tol[1],
             config.rt_tol,
             config.fragment_tol,
-<<<<<<< HEAD
             config.consensus_method,
             config.min_mz,
             config.max_mz,
             2 * config.fragment_tol,
             config.n_min,
             config.n_max,
-=======
             config.batch_size,
->>>>>>> bd53fe59
         )
         # Make sure that different charges have non-overlapping cluster labels.
         # only change labels that are not -1 (noise)
@@ -528,13 +522,10 @@
             f"# distance_threshold = {config.distance_threshold:.3f}\n"
         )
         f_out.write(f"# min_matched_peaks = {config.min_matched_peaks}\n")
-<<<<<<< HEAD
         f_out.write(f"# consensus_method = {config.consensus_method}\n")
         f_out.write(f"# n_min = {config.n_min:.2f}\n")
         f_out.write(f"# n_max = {config.n_max:.2f}\n")
-=======
         f_out.write(f"# batch_size = {config.batch_size}\n")
->>>>>>> bd53fe59
         f_out.write(f"# min_peaks = {config.min_peaks}\n")
         f_out.write(f"# min_mz_range = {config.min_mz_range:.2f}\n")
         f_out.write(f"# min_mz = {config.min_mz:.2f}\n")
